--- conflicted
+++ resolved
@@ -186,7 +186,19 @@
   return ss.str();
 }
 
-<<<<<<< HEAD
+#if 0
+#define INSTANTIATE_TABLE(type) \
+template class ColumnT<type>; \
+template vector<type> &Table::get_column<type>(const string &colname); \
+template void Table::add_column<type>(const string &colname, const vector<type> &values);
+
+INSTANTIATE_TABLE(double);
+INSTANTIATE_TABLE(int64_t);
+INSTANTIATE_TABLE(bool);
+INSTANTIATE_TABLE(string);
+INSTANTIATE_TABLE(long);
+#endif
+
 /// I do not understand why this is needed, because, Column<T> is not in header file?
 /// Ian has a macro to support more types
 template class ColumnT<double>;
@@ -203,14 +215,4 @@
 
 template class ColumnT<string>;
 template const vector<string> &Table::get_column(const string &colname) const;
-template void Table::add_column(const string &colname, const vector<string> &values);
-=======
-#define INSTANTIATE_TABLE(type) \
-template class ColumnT<type>; \
-template vector<type> &Table::get_column(const string &colname); \
-template void Table::add_column(const string &colname, const vector<type> &values);
-
-INSTANTIATE_TABLE(double);
-INSTANTIATE_TABLE(string);
-INSTANTIATE_TABLE(long);
->>>>>>> db28ddfa
+template void Table::add_column(const string &colname, const vector<string> &values);