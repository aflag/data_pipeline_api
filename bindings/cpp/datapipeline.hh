
#pragma once

#include <string>
#include <vector>

#include "pybind11/embed.h"

#include "table.hh"
#include "array.h"

using namespace std;

// define a representation for distributions
#include "ParameterTypes.h"
using namespace data;

template <typename T>
class Array;

class DataPipeline
{
public:
  DataPipeline(const string &config_file);
  double read_estimate(string data_product, const string &component);
  Distribution read_distribution(const string &data_product, const string &component);
  double read_sample(const string *data_product, const string &component);
  void write_estimate(const string &data_product, const string &component, double estimate);
  void write_distribution(const string &data_product, const string &component,
                          const Distribution &d);
  void write_sample(const string &data_product, const string &component, const vector<double> &samples);

<<<<<<< HEAD
  std::shared_ptr<Array> read_array(const string &data_product, const string &component);
  template <typename DT>
  typename std::shared_ptr<ArrayT<DT>> read_array_T(const string &data_product, const string &component);
  void write_array(const string &data_product, const string &component, const Array &array);

  /// HDF5 format and CSV
  Table read_table(const string &data_product, const string &component);
  void write_table(const string &data_product, const string &component, const Table &table);

private:
  pybind11::object pd;
  //pybind11::object SimpleNetworkSimAPI;
  pybind11::object ObjectFileAPI;
  pybind11::object StandardAPI;
=======
  Array<double> read_array(const string &data_product, const string &component);
  Table read_table(const string &data_product, const string &component);
  void write_array(const string &data_product, const string &component, const Array<double> &array);
  void write_table(const string &data_product, const string &component, const Table &table);

  private:
  pybind11::object  api;
>>>>>>> db28ddfa
  // TODO: fix "declared with greater visibility than the type of its field" warning
};<|MERGE_RESOLUTION|>--- conflicted
+++ resolved
@@ -15,9 +15,6 @@
 #include "ParameterTypes.h"
 using namespace data;
 
-template <typename T>
-class Array;
-
 class DataPipeline
 {
 public:
@@ -30,7 +27,6 @@
                           const Distribution &d);
   void write_sample(const string &data_product, const string &component, const vector<double> &samples);
 
-<<<<<<< HEAD
   std::shared_ptr<Array> read_array(const string &data_product, const string &component);
   template <typename DT>
   typename std::shared_ptr<ArrayT<DT>> read_array_T(const string &data_product, const string &component);
@@ -42,17 +38,7 @@
 
 private:
   pybind11::object pd;
-  //pybind11::object SimpleNetworkSimAPI;
   pybind11::object ObjectFileAPI;
   pybind11::object StandardAPI;
-=======
-  Array<double> read_array(const string &data_product, const string &component);
-  Table read_table(const string &data_product, const string &component);
-  void write_array(const string &data_product, const string &component, const Array<double> &array);
-  void write_table(const string &data_product, const string &component, const Table &table);
-
-  private:
-  pybind11::object  api;
->>>>>>> db28ddfa
   // TODO: fix "declared with greater visibility than the type of its field" warning
 };